import importlib
import pytest

<<<<<<< HEAD

@pytest.mark.parametrize("m", ["ogum", "ogum.core", "ogum.utils"])
def test_imports(m):
    assert importlib.import_module(m)
=======
>>>>>>> 704934ad
<|MERGE_RESOLUTION|>--- conflicted
+++ resolved
@@ -1,10 +1,3 @@
 import importlib
 import pytest
 
-<<<<<<< HEAD
-
-@pytest.mark.parametrize("m", ["ogum", "ogum.core", "ogum.utils"])
-def test_imports(m):
-    assert importlib.import_module(m)
-=======
->>>>>>> 704934ad
