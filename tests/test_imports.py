import importlib
import pytest


<<<<<<< HEAD
@pytest.mark.parametrize("m", ["ogum.core", "ogum.utils"])
def test_imports(m):
    """Ensure all public modules can be imported without side effects."""
    assert importlib.import_module(m)
=======
@pytest.mark.parametrize(
    "module",
    [
        "ogum.core",
        "ogum.utils",
    ],
)
def test_imports(module):
    assert importlib.import_module(module)
>>>>>>> 7f038ec2
<|MERGE_RESOLUTION|>--- conflicted
+++ resolved
@@ -1,20 +1,3 @@
 import importlib
 import pytest
 
-
-<<<<<<< HEAD
-@pytest.mark.parametrize("m", ["ogum.core", "ogum.utils"])
-def test_imports(m):
-    """Ensure all public modules can be imported without side effects."""
-    assert importlib.import_module(m)
-=======
-@pytest.mark.parametrize(
-    "module",
-    [
-        "ogum.core",
-        "ogum.utils",
-    ],
-)
-def test_imports(module):
-    assert importlib.import_module(module)
->>>>>>> 7f038ec2
