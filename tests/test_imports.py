--- conflicted
+++ resolved
@@ -1,15 +1,2 @@
 import importlib
 import pytest
-
-<<<<<<< HEAD
-MODULES = [
-    "ogum.ogum64",
-    "ogum.ogum72",
-    "ogum.ogum80",
-]
-
-@pytest.mark.parametrize("m", MODULES)
-def test_imports(m):
-    assert importlib.import_module(m)
-=======
->>>>>>> 39854e78
