"""Utilities for generating 3D meshes using gmsh."""

from __future__ import annotations

import random
import tempfile


def generate_mesh(
    radius: float,
    box_size: float,
    element_size: float,
    n_spheres: int,
) -> str:
    """Create a mesh of ``n_spheres`` packed in a box.

    Parameters
    ----------
    radius : float
        Sphere radius.
    box_size : float
        Length of the cubic domain side.
    element_size : float
        Target mesh element size.
    n_spheres : int
        Number of spheres inside the box.

    Returns:
    -------
    str
        Path to the generated ``.msh`` file.
    """
    try:
        import gmsh

        gmsh.initialize()
    except (ImportError, OSError) as exc:  # pragma: no cover - optional dep
        raise ModuleNotFoundError("gmsh não instalado ou libGLU ausente") from exc

    try:
        gmsh.model.add("pack")
        gmsh.option.setNumber("Mesh.CharacteristicLengthMin", element_size)
        gmsh.option.setNumber("Mesh.CharacteristicLengthMax", element_size)
        gmsh.model.occ.addBox(0, 0, 0, box_size, box_size, box_size, 1)
        sphere_tags: list[int] = []
        for _ in range(n_spheres):
            x = random.uniform(radius, box_size - radius)
            y = random.uniform(radius, box_size - radius)
            z = random.uniform(radius, box_size - radius)
            tag = gmsh.model.occ.addSphere(x, y, z, radius)
            sphere_tags.append(tag)

<<<<<<< HEAD
        gmsh.model.occ.cut(
            [(3, 1)],
            [(3, t) for t in sphere_tags],
            removeObject=False,
            removeTool=True,
        )
        gmsh.model.occ.synchronize()
        gmsh.model.mesh.generate(3)
        msh_file = tempfile.mktemp(suffix=".msh")
        gmsh.write(msh_file)
        return msh_file
    finally:
        gmsh.finalize()
=======
    gmsh.model.occ.cut(
        [(3, 1)],
        [(3, t) for t in sphere_tags],
        removeObject=False,
        removeTool=True,
    )
    gmsh.model.occ.synchronize()
    gmsh.model.mesh.generate(3)
    with tempfile.NamedTemporaryFile(suffix=".msh", delete=False) as tmp:
        msh_file = tmp.name
    gmsh.write(msh_file)
    gmsh.finalize()
    return msh_file
>>>>>>> 6dae4d24


__all__ = ["generate_mesh"]<|MERGE_RESOLUTION|>--- conflicted
+++ resolved
@@ -50,35 +50,7 @@
             tag = gmsh.model.occ.addSphere(x, y, z, radius)
             sphere_tags.append(tag)
 
-<<<<<<< HEAD
-        gmsh.model.occ.cut(
-            [(3, 1)],
-            [(3, t) for t in sphere_tags],
-            removeObject=False,
-            removeTool=True,
-        )
-        gmsh.model.occ.synchronize()
-        gmsh.model.mesh.generate(3)
-        msh_file = tempfile.mktemp(suffix=".msh")
-        gmsh.write(msh_file)
-        return msh_file
-    finally:
-        gmsh.finalize()
-=======
-    gmsh.model.occ.cut(
-        [(3, 1)],
-        [(3, t) for t in sphere_tags],
-        removeObject=False,
-        removeTool=True,
-    )
-    gmsh.model.occ.synchronize()
-    gmsh.model.mesh.generate(3)
-    with tempfile.NamedTemporaryFile(suffix=".msh", delete=False) as tmp:
-        msh_file = tmp.name
-    gmsh.write(msh_file)
-    gmsh.finalize()
-    return msh_file
->>>>>>> 6dae4d24
+
 
 
 __all__ = ["generate_mesh"]