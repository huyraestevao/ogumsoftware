"""Processing routines for sintering experiment data."""

from __future__ import annotations

import numpy as np
import pandas as pd

from .core import R, cumtrapz


# -----------------------------------------------------------------------------#
# Função pública
# -----------------------------------------------------------------------------#
def calculate_log_theta(
    df_ensaio: pd.DataFrame,
    energia_ativacao_kj: float | None = None,
    **kwargs,
) -> pd.DataFrame:
    """Calcula log‑theta para um ensaio e uma *Ea* dada.
<<<<<<< HEAD

    Aceita tanto o nome **``energia_ativacao_kj``** (padrão interno) quanto
    os aliases usados nos testes/legacy – ``Ea_kJ`` ou ``Ea_kj`` – para fins
    de compatibilidade.
=======

    Aceita tanto o nome **``energia_ativacao_kj``** (padrão interno) quanto
    os aliases usados nos testes/legacy – ``Ea_kJ`` ou ``Ea_kj`` – para fins
    de compatibilidade.

    Parameters
    ----------
    df_ensaio : pd.DataFrame
        Colunas obrigatórias: ``Time_s*``, ``Temperature_C*`` e
        ``DensidadePct*`` (podem possuir sufixos).
    energia_ativacao_kj : float, optional
        Energia de ativação em kJ/mol.
    **kwargs :
        Permite receber ``Ea_kJ=`` ou ``Ea_kj=`` sem quebrar código existente.

    Returns
    -------
    pd.DataFrame
        Colunas ``logtheta``, ``valor`` e ``tempo_s``.
>>>>>>> f181079b
    """
    # ------------------------------------------------------------------#
    # Compatibilidade de nomes de argumento
    # ------------------------------------------------------------------#
    if energia_ativacao_kj is None:
        energia_ativacao_kj = kwargs.get("Ea_kJ") or kwargs.get("Ea_kj")
        if energia_ativacao_kj is None:
            raise TypeError(
                "missing required argument 'energia_ativacao_kj' "
                "(também aceito Ea_kJ= ou Ea_kj=)"
            )

    # ------------------------------------------------------------------#
    # Localiza colunas com possíveis sufixos
    # ------------------------------------------------------------------#
    time_col = next((c for c in df_ensaio.columns if c.startswith("Time_s")), None)
    temp_col = next((c for c in df_ensaio.columns if c.startswith("Temperature_C")), None)
    dens_col = next((c for c in df_ensaio.columns if c.startswith("DensidadePct")), None)

    if not (time_col and temp_col and dens_col):
        raise ValueError("Required columns missing")

    if df_ensaio[time_col].size < 2:
        raise ValueError("Insufficient data for integration")

    # ------------------------------------------------------------------#
    # Cálculo do log‑theta
    # ------------------------------------------------------------------#
<<<<<<< HEAD
    T_k = df_ensaio[temp_col].to_numpy(float) + 273.15
=======
    T_k = df_ensaio[temp_col].to_numpy(dtype=float) + 273.15
>>>>>>> f181079b
    Ea_j = energia_ativacao_kj * 1000.0

    theta_inst = (1.0 / T_k) * np.exp(-Ea_j / (R * T_k))
    integrated = cumtrapz(theta_inst, df_ensaio[time_col].to_numpy(float), initial=0)

    with np.errstate(divide="ignore", invalid="ignore"):
        safe_int = np.where(integrated == 0, np.finfo(float).tiny, integrated)
        log_integrated = np.log10(safe_int)
    log_integrated[~np.isfinite(log_integrated)] = np.nan

    return pd.DataFrame(
        {
            "logtheta": log_integrated,
            "valor": df_ensaio[dens_col].to_numpy(),
            "tempo_s": df_ensaio[time_col].to_numpy(),
        }
    )


__all__ = ["calculate_log_theta"]<|MERGE_RESOLUTION|>--- conflicted
+++ resolved
@@ -17,12 +17,6 @@
     **kwargs,
 ) -> pd.DataFrame:
     """Calcula log‑theta para um ensaio e uma *Ea* dada.
-<<<<<<< HEAD
-
-    Aceita tanto o nome **``energia_ativacao_kj``** (padrão interno) quanto
-    os aliases usados nos testes/legacy – ``Ea_kJ`` ou ``Ea_kj`` – para fins
-    de compatibilidade.
-=======
 
     Aceita tanto o nome **``energia_ativacao_kj``** (padrão interno) quanto
     os aliases usados nos testes/legacy – ``Ea_kJ`` ou ``Ea_kj`` – para fins
@@ -42,7 +36,6 @@
     -------
     pd.DataFrame
         Colunas ``logtheta``, ``valor`` e ``tempo_s``.
->>>>>>> f181079b
     """
     # ------------------------------------------------------------------#
     # Compatibilidade de nomes de argumento
@@ -71,15 +64,15 @@
     # ------------------------------------------------------------------#
     # Cálculo do log‑theta
     # ------------------------------------------------------------------#
-<<<<<<< HEAD
-    T_k = df_ensaio[temp_col].to_numpy(float) + 273.15
-=======
     T_k = df_ensaio[temp_col].to_numpy(dtype=float) + 273.15
->>>>>>> f181079b
     Ea_j = energia_ativacao_kj * 1000.0
 
     theta_inst = (1.0 / T_k) * np.exp(-Ea_j / (R * T_k))
-    integrated = cumtrapz(theta_inst, df_ensaio[time_col].to_numpy(float), initial=0)
+    integrated = cumtrapz(
+        theta_inst,
+        df_ensaio[time_col].to_numpy(dtype=float),
+        initial=0,
+    )
 
     with np.errstate(divide="ignore", invalid="ignore"):
         safe_int = np.where(integrated == 0, np.finfo(float).tiny, integrated)
