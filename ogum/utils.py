"""Small helper utilities used across the code base."""

from __future__ import annotations

from typing import Dict, Iterable

import numpy as np
import pandas as pd


<<<<<<< HEAD
def normalize_columns(
    df: pd.DataFrame, mapping: Dict[str, Iterable[str]]
) -> pd.DataFrame:
    """Return a DataFrame with columns renamed based on a mapping.

    Parameters
    ----------
    df:
        DataFrame cujos nomes de colunas serão normalizados.
    mapping:
        Dicionário onde a chave é o nome desejado e o valor é uma lista
        de nomes possíveis (case insensitive) encontrados em ``df``.
    """
    rename_dict = {}
    for col in df.columns:
        lower_col = col.lower()
        for standard, names in mapping.items():
            if any(name.lower() in lower_col for name in names):
                rename_dict[col] = standard
                break
    return df.rename(columns=rename_dict)


def orlandini_araujo_filter(df: pd.DataFrame, bin_size: int = 10) -> pd.DataFrame:
    """Apply the Orlandini–Araújo smoothing filter.

    The data are averaged in ``bin_size`` second windows. Columns beginning with
    ``"Time_s"``, ``"Temperature_C"`` and ``"DensidadePct"`` are required.

    Parameters
    ----------
    df:
        Input DataFrame containing at least the required columns.
    bin_size:
        Width of each time bin in seconds.

    Returns
    -------
    pandas.DataFrame
        The filtered DataFrame.
    """
    time_col = next((c for c in df.columns if c.startswith("Time_s")), None)
    temp_col = next((c for c in df.columns if c.startswith("Temperature_C")), None)
    dens_col = next((c for c in df.columns if c.startswith("DensidadePct")), None)

    if not (time_col and temp_col and dens_col):
        raise ValueError(
            "Faltam colunas (Time_s, Temperature_C, DensidadePct) para Orlandini-Araújo."
        )

    dfc = df.copy()
    dfc["bin"] = np.floor(dfc[time_col] / bin_size).astype(int)

    # Preserve all original columns averaging values inside each bin
    agg_dict = {col: "mean" for col in df.columns}
    grouped = dfc.groupby("bin").agg(agg_dict).reset_index(drop=True)
    return grouped


__all__ = ["normalize_columns", "orlandini_araujo_filter"]
=======
def normalize_columns(df: pd.DataFrame, mapping: Dict[str, Iterable[str]]) -> pd.DataFrame:


__all__ = [
    "normalize_columns",
    "orlandini_araujo_filter",
]
>>>>>>> d83b33bf
<|MERGE_RESOLUTION|>--- conflicted
+++ resolved
@@ -8,73 +8,5 @@
 import pandas as pd
 
 
-<<<<<<< HEAD
-def normalize_columns(
-    df: pd.DataFrame, mapping: Dict[str, Iterable[str]]
-) -> pd.DataFrame:
-    """Return a DataFrame with columns renamed based on a mapping.
-
-    Parameters
-    ----------
-    df:
-        DataFrame cujos nomes de colunas serão normalizados.
-    mapping:
-        Dicionário onde a chave é o nome desejado e o valor é uma lista
-        de nomes possíveis (case insensitive) encontrados em ``df``.
-    """
-    rename_dict = {}
-    for col in df.columns:
-        lower_col = col.lower()
-        for standard, names in mapping.items():
-            if any(name.lower() in lower_col for name in names):
-                rename_dict[col] = standard
-                break
-    return df.rename(columns=rename_dict)
 
 
-def orlandini_araujo_filter(df: pd.DataFrame, bin_size: int = 10) -> pd.DataFrame:
-    """Apply the Orlandini–Araújo smoothing filter.
-
-    The data are averaged in ``bin_size`` second windows. Columns beginning with
-    ``"Time_s"``, ``"Temperature_C"`` and ``"DensidadePct"`` are required.
-
-    Parameters
-    ----------
-    df:
-        Input DataFrame containing at least the required columns.
-    bin_size:
-        Width of each time bin in seconds.
-
-    Returns
-    -------
-    pandas.DataFrame
-        The filtered DataFrame.
-    """
-    time_col = next((c for c in df.columns if c.startswith("Time_s")), None)
-    temp_col = next((c for c in df.columns if c.startswith("Temperature_C")), None)
-    dens_col = next((c for c in df.columns if c.startswith("DensidadePct")), None)
-
-    if not (time_col and temp_col and dens_col):
-        raise ValueError(
-            "Faltam colunas (Time_s, Temperature_C, DensidadePct) para Orlandini-Araújo."
-        )
-
-    dfc = df.copy()
-    dfc["bin"] = np.floor(dfc[time_col] / bin_size).astype(int)
-
-    # Preserve all original columns averaging values inside each bin
-    agg_dict = {col: "mean" for col in df.columns}
-    grouped = dfc.groupby("bin").agg(agg_dict).reset_index(drop=True)
-    return grouped
-
-
-__all__ = ["normalize_columns", "orlandini_araujo_filter"]
-=======
-def normalize_columns(df: pd.DataFrame, mapping: Dict[str, Iterable[str]]) -> pd.DataFrame:
-
-
-__all__ = [
-    "normalize_columns",
-    "orlandini_araujo_filter",
-]
->>>>>>> d83b33bf
