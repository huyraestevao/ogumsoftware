--- conflicted
+++ resolved
@@ -30,66 +30,8 @@
 
 
 def orlandini_araujo_filter(df: pd.DataFrame, bin_size: int = 10) -> pd.DataFrame:
-<<<<<<< HEAD
-    """Average data in ``bin_size`` second intervals.
 
-    The function looks for columns beginning with ``Time_s``, ``Temperature_C``
-    and ``DensidadePct`` to perform the aggregation.
-    """
-    time_col = next((c for c in df.columns if c.startswith("Time_s")), None)
-    temp_col = next((c for c in df.columns if c.startswith("Temperature_C")), None)
-    dens_col = next((c for c in df.columns if c.startswith("DensidadePct")), None)
-
-    if not (time_col and temp_col and dens_col):
-        raise ValueError(
-            "Faltam colunas (Time_s, Temperature_C, DensidadePct) p/ Orlandini-Araujo."
-=======
-    """Apply the Orlandini--Araújo smoothing filter.
-
-    The data are grouped by ``bin_size`` seconds using the time column that
-    starts with ``"Time_s"``. Numeric columns are averaged while non-numeric
-    columns keep the first value.
-
-    Parameters
-    ----------
-    df:
-        Input DataFrame containing a time column.
-    bin_size:
-        Width of each time bin in seconds.
-
-    Returns
-    -------
-    pandas.DataFrame
-        The filtered DataFrame.
-    """
-    time_col = next((c for c in df.columns if c.startswith("Time_s")), None)
-    if time_col is None:
-        raise ValueError(
-            "Coluna de tempo (Time_s*) não encontrada para o filtro Orlandini-Araújo."
->>>>>>> 2d7bf4a0
         )
 
     dfc = df.copy()
     dfc["bin"] = np.floor(dfc[time_col] / bin_size).astype(int)
-<<<<<<< HEAD
-    grouped = (
-        dfc.groupby("bin").agg({time_col: "mean", temp_col: "mean", dens_col: "mean"})
-        .reset_index(drop=True)
-    )
-    return grouped
-
-
-__all__ = ["normalize_columns", "orlandini_araujo_filter"]
-=======
-    agg_dict = {
-        c: "mean" if pd.api.types.is_numeric_dtype(df[c]) else "first"
-        for c in df.columns
-    }
-    grouped = dfc.groupby("bin").agg(agg_dict).reset_index(drop=True)
-    return grouped
-
-__all__ = [
-    "normalize_columns",
-    "orlandini_araujo_filter",
-]
->>>>>>> 2d7bf4a0
