--- conflicted
+++ resolved
@@ -39,16 +39,6 @@
           python -m pip install --upgrade pip
           pip install -r requirements.txt
           pip install -e .[dev]
-<<<<<<< HEAD
-        shell: bash -l {0}
-=======
-
-      - name: Install optional FEM dependencies
-        run: |
-          sudo apt-get update
-          sudo apt-get install -y fenicsx
-
->>>>>>> 3f6e06ff
       - name: Install local package 'ogum'
         run: |
           conda activate ci
