--- conflicted
+++ resolved
@@ -15,18 +15,7 @@
       - name: Checkout repository
         uses: actions/checkout@v4
 
-<<<<<<< HEAD
-      # 2. Ativar Conda
-      - name: Activate Conda environment
-        shell: bash -l {0}
-        run: |
-          source "$(conda info --base)/etc/profile.d/conda.sh"
-          conda activate ogum
-
-      # 3. Cache dos pacotes Conda
-=======
       # 2. Cache dos pacotes Conda
->>>>>>> bd3ed2e9
       - name: Cache conda env
         uses: actions/cache@v4
         with:
@@ -114,4 +103,4 @@
         shell: bash -l {0}
         run: |
           docker build -t southamerica-east1-docker.pkg.dev/${{ secrets.GCP_PROJECT_ID }}/ogum/ogumsoftware:latest .
-          docker push southamerica-east1-docker.pkg.dev/${{ secrets.GCP_PROJECT_ID }}/ogum/ogumsoftware:latest
+          docker push southamerica-east1-docker.pkg.dev/${{ secrets.GCP_PROJECT_ID }}/ogum/ogumsoftware:latest